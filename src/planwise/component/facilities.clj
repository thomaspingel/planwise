--- conflicted
+++ resolved
@@ -64,11 +64,7 @@
        :criteria (facilities-criteria criteria)})))
 
 (defn get-isochrone-for-all-facilities [service threshold]
-<<<<<<< HEAD
   (isochrone-for-facilities (get-db service) {:threshold threshold}))
 
 (defn list-types [service]
-  (select-types (get-db service)))
-=======
-  (isochrone-for-facilities (get-db service) {:threshold threshold}))
->>>>>>> 2a8c2afa
+  (select-types (get-db service)))