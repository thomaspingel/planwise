(ns planwise.system
  (:require [clojure.java.io :as io]
            [taoensso.timbre :as timbre]
            [com.stuartsierra.component :as component]
            [duct.component.endpoint :refer [endpoint-component]]
            [duct.component.handler :refer [handler-component]]
            [duct.component.hikaricp :refer [hikaricp]]
            [duct.middleware.not-found :refer [wrap-not-found]]
            [duct.middleware.route-aliases :refer [wrap-route-aliases]]
            [meta-merge.core :refer [meta-merge]]
            [ring.component.jetty :refer [jetty-server]]
            [ring.middleware.resource :refer [wrap-resource]]
            [ring.middleware.defaults :refer [wrap-defaults api-defaults site-defaults]]
            [ring.middleware.json :refer [wrap-json-response wrap-json-params]]
            [ring.middleware.webjars :refer [wrap-webjars]]
            [ring.middleware.session.cookie :refer [cookie-store]]
            [ring.util.request :refer [request-url]]
            [ring.util.response :as response]
            [compojure.response :as compojure]

            [buddy.auth :refer [authenticated?]]
            [buddy.auth.backends :as backends]
            [buddy.auth.middleware :refer [wrap-authentication wrap-authorization]]
            [buddy.core.nonce :as nonce]
            [clojure.set :refer [rename-keys]]

            [planwise.component.compound-handler :refer [compound-handler-component]]
            [planwise.component.auth :refer [auth-service]]
            [planwise.component.facilities :refer [facilities-service]]
            [planwise.component.routing :refer [routing-service]]
            [planwise.component.projects :refer [projects-service]]
            [planwise.component.regions :refer [regions-service]]
            [planwise.component.users :refer [users-store]]
            [planwise.component.resmap :refer [resmap-client]]

            [planwise.endpoint.home :refer [home-endpoint]]
            [planwise.endpoint.auth :refer [auth-endpoint]]
            [planwise.endpoint.facilities :refer [facilities-endpoint]]
            [planwise.endpoint.projects :refer [projects-endpoint]]
            [planwise.endpoint.regions :refer [regions-endpoint]]
            [planwise.endpoint.routing :refer [routing-endpoint]]
            [planwise.endpoint.monitor :refer [monitor-endpoint]]
            [planwise.endpoint.datasets :refer [datasets-endpoint]]
            [planwise.endpoint.resmap-auth :refer [resmap-auth-endpoint]]))

(timbre/refer-timbre)


;; TODO: move these to auth endpoint/component?

(defn api-unauthorized-handler
  [request metadata]
  (let [authenticated? (authenticated? request)
        error-response {:error "Unauthorized"}
        status (if authenticated? 403 401)]
    (-> (response/response error-response)
        (response/content-type "application/json")
        (response/status status))))

(defn app-unauthorized-handler
  [request metadata]
  (cond
    (authenticated? request)
    (let [error-response (io/resource "planwise/errors/403.html")]
      (-> (compojure/render error-response request)
          (response/content-type "text/html")
          (response/status 403)))
    :else
    (let [current-url (request-url request)]
      (response/redirect (format "/login?next=%s" current-url)))))


(def jwe-options {:alg :a256kw :enc :a128gcm})
(def jwe-secret (nonce/random-bytes 32))

(def base-config
  {:auth {:jwe-secret  jwe-secret
          :jwe-options jwe-options}
   :api {:middleware   [[wrap-authorization :auth-backend]
                        [wrap-authentication :auth-backend]
                        [wrap-json-params]
                        [wrap-json-response]
                        [wrap-defaults :api-defaults]]
         :api-defaults (meta-merge api-defaults {:params {:nested true}})}
   :api-auth-backend {:unauthorized-handler api-unauthorized-handler}
   :app {:middleware   [[wrap-not-found :not-found]
                        [wrap-webjars]
                        [wrap-resource :jar-resources]
                        [wrap-authorization :auth-backend]
                        [wrap-authentication :auth-backend]
                        [wrap-defaults :app-defaults]]
         :not-found    (io/resource "planwise/errors/404.html")
<<<<<<< HEAD
=======
         :auth-backend (session-backend {:unauthorized-handler app-unauthorized-handler})
         :jar-resources "public/assets"
>>>>>>> c9b906e4
         :app-defaults (meta-merge site-defaults
                                   {:static {:resources "planwise/public"}
                                    :session {:store (cookie-store)
                                              :cookie-attrs {:max-age (* 24 3600)}
                                              :cookie-name "planwise-session"}})}
   :app-auth-backend {:unauthorized-handler app-unauthorized-handler}

   :webapp {:middleware [[wrap-route-aliases :aliases]]
            :aliases    {}

            ; Vector order matters, api handler is evaluated first
            :handlers   [:api :app]}})

(defn jwe-backend
  "Construct a Buddy JWE auth backend from the configuration map"
  [config]
  (let [config (-> config
                   (rename-keys {:jwe-options :options
                                 :jwe-secret :secret})
                   (select-keys [:secret
                                 :options
                                 :unauthorized-handler
                                 :token-name
                                 :on-error]))]
    (backends/jwe config)))

(defn session-backend
  "Construct a Buddy session auth backend from the configuration map"
  [config]
  (let [config (select-keys config [:unauthorized-handler])]
    (backends/session config)))

(defn new-system [config]
  (let [config (meta-merge base-config config)]
    (-> (component/system-map
         :api-auth-backend    (jwe-backend (meta-merge (:auth config)
                                                       (:api-auth-backend config)))
         :app-auth-backend    (session-backend (meta-merge (:auth config)
                                                           (:app-auth-backend config)))

         :app                 (handler-component (:app config))
         :api                 (handler-component (:api config))
         :webapp              (compound-handler-component (:webapp config))
         :http                (jetty-server (:http config))
         :db                  (hikaricp (:db config))

         :auth                (auth-service (:auth config))
         :facilities          (facilities-service)
         :projects            (projects-service)
         :regions             (regions-service)
         :routing             (routing-service)
         :users-store         (users-store)
         :resmap              (resmap-client (:resmap config))

         :auth-endpoint       (endpoint-component auth-endpoint)
         :home-endpoint       (endpoint-component home-endpoint)
         :facilities-endpoint (endpoint-component facilities-endpoint)
         :projects-endpoint   (endpoint-component projects-endpoint)
         :regions-endpoint    (endpoint-component regions-endpoint)
         :routing-endpoint    (endpoint-component routing-endpoint)
         :monitor-endpoint    (endpoint-component monitor-endpoint)
         :datasets-endpoint   (endpoint-component datasets-endpoint)
         :resmap-auth-endpoint (endpoint-component resmap-auth-endpoint))

        (component/system-using
         {:api                 {:auth-backend :api-auth-backend}
          :app                 {:auth-backend :app-auth-backend}
          :http                {:app :webapp}})

        (component/system-using
         {; Server and handlers
          :webapp              [:app :api]
          :api                 [:monitor-endpoint
                                :facilities-endpoint
                                :regions-endpoint
                                :projects-endpoint
                                :routing-endpoint
                                :datasets-endpoint]
          :app                 [:home-endpoint
                                :auth-endpoint
                                :resmap-auth-endpoint]

          ; Components
          :facilities          [:db]
          :projects            [:db]
          :regions             [:db]
          :routing             [:db]
          :users-store         [:db]
          :auth                [:users-store]
          :resmap              [:auth]

          ; Endpoints
          :auth-endpoint       [:auth]
          :home-endpoint       [:auth]
          :facilities-endpoint [:facilities]
          :regions-endpoint    [:regions]
          :projects-endpoint   [:projects]
          :routing-endpoint    [:routing]
          :datasets-endpoint   [:facilities
                                :resmap]
          :resmap-auth-endpoint [:auth
                                 :resmap]}))))<|MERGE_RESOLUTION|>--- conflicted
+++ resolved
@@ -90,11 +90,7 @@
                         [wrap-authentication :auth-backend]
                         [wrap-defaults :app-defaults]]
          :not-found    (io/resource "planwise/errors/404.html")
-<<<<<<< HEAD
-=======
-         :auth-backend (session-backend {:unauthorized-handler app-unauthorized-handler})
          :jar-resources "public/assets"
->>>>>>> c9b906e4
          :app-defaults (meta-merge site-defaults
                                    {:static {:resources "planwise/public"}
                                     :session {:store (cookie-store)
