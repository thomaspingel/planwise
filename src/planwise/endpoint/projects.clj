--- conflicted
+++ resolved
@@ -47,18 +47,13 @@
 
    (POST "/" [goal region-id]
      (let [goal (str/trim goal)
-<<<<<<< HEAD
            region-id (Integer. region-id)]
-       (response (projects/create-project service {:goal goal, :region-id region-id}))))))
-=======
-           region-id (Integer. region_id)]
        (response (projects/create-project service {:goal goal, :region-id region-id}))))
 
    (DELETE "/:id" [id]
      (if-let [project (projects/delete-project service (Integer/parseInt id))]
        (response {:deleted id})
        (not-found {:error "Project not found"})))))
->>>>>>> 4a2d0058
 
 (defn projects-endpoint [endpoint]
   (context "/api/projects" []
