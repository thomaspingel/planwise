--- conflicted
+++ resolved
@@ -11,20 +11,14 @@
 
 (defn- endpoint-routes [service]
   (routes
-<<<<<<< HEAD
-   (GET "/" [type :as req] (let [facilities (facilities/list-facilities-from-types service (vals type))]
-                             (response {:count (count facilities) :facilities facilities})))
+   (GET "/" [type region]
+      (let [facilities (facilities/list-facilities service (facilities-criteria type region))]
+        (response {:count (count facilities)
+                   :facilities facilities})))
 
    (GET "/types" req
      (let [types (facilities/list-types service)]
        (response (flatten (map vals types)))))
-=======
->>>>>>> 2a8c2afa
-
-   (GET "/" [type region]
-      (let [facilities (facilities/list-facilities service (facilities-criteria type region))]
-        (response {:count (count facilities)
-                   :facilities facilities})))
 
    (GET "/with-isochrones" [threshold algorithm simplify type region]
      (let [criteria (facilities-criteria type region)
