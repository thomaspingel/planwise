(ns planwise.endpoint.facilities
  (:require [planwise.boundary.facilities :as facilities]
            [compojure.core :refer :all]
            [buddy.auth.accessrules :refer [restrict]]
            [buddy.auth :refer [authenticated?]]
            [ring.util.response :refer [response]]))

<<<<<<< HEAD
(defn facilities-endpoint [{service :facilities}]
  (context "/api/facilities" []
    (GET "/" {{types :type} :params} (let [facilities (facilities/list-facilities-with-types service (vals types))]
                  (response {:count (count facilities) :facilities facilities})))
=======
(defn- endpoint-routes [service]
  (routes
   (GET "/" [] (let [facilities (facilities/list-facilities service)]
                 (response facilities)))

   (GET "/with-isochrones" [threshold algorithm simplify]
     (let [facilities (facilities/list-with-isochrones service
                                                       (Integer. threshold)
                                                       algorithm
                                                       (Float. simplify))]
       (response facilities)))
>>>>>>> 02125f69

   (GET "/isochrone" [threshold]
     (let [threshold (Integer. (or threshold 5400))
           isochrone (facilities/isochrone-all-facilities service threshold)]
       (response isochrone)))))

(defn facilities-endpoint [{service :facilities}]
  (context "/api/facilities" []
    (restrict (endpoint-routes service) {:handler authenticated?})))<|MERGE_RESOLUTION|>--- conflicted
+++ resolved
@@ -5,16 +5,12 @@
             [buddy.auth :refer [authenticated?]]
             [ring.util.response :refer [response]]))
 
-<<<<<<< HEAD
-(defn facilities-endpoint [{service :facilities}]
-  (context "/api/facilities" []
-    (GET "/" {{types :type} :params} (let [facilities (facilities/list-facilities-with-types service (vals types))]
-                  (response {:count (count facilities) :facilities facilities})))
-=======
 (defn- endpoint-routes [service]
   (routes
-   (GET "/" [] (let [facilities (facilities/list-facilities service)]
-                 (response facilities)))
+   (GET "/" [type :as req] (let [facilities (facilities/list-facilities-with-types service (vals type))]
+                             (println req)
+                                      (println type)
+                                      (response {:count (count facilities) :facilities facilities})))
 
    (GET "/with-isochrones" [threshold algorithm simplify]
      (let [facilities (facilities/list-with-isochrones service
@@ -22,7 +18,6 @@
                                                        algorithm
                                                        (Float. simplify))]
        (response facilities)))
->>>>>>> 02125f69
 
    (GET "/isochrone" [threshold]
      (let [threshold (Integer. (or threshold 5400))
