(ns planwise.client.db)

<<<<<<< HEAD
(def initial-position-and-zoom {:position [-1.29 36.83]
=======
(def initial-position-and-zoom {:position [-0.0236 37.9062]
>>>>>>> 7937a4d2
                                :zoom 7})

(def empty-project-viewmodel
  {:facilities {;; Filters and stats for facilities
                :filters {:type #{}
                          :ownership #{}
                          :services #{}}
                :count 0
                :total 4944
                :list []}
   :map-view {} ;; {:keys position zoom}
   :project-data {}}) ;; {:keys id goal region_id}

(defn project-viewmodel [project-data]
  (assoc empty-project-viewmodel
    :project-data project-data))

(def initial-db
  {;; Navigation
   :current-page :home

   ;; Filter definitions - eventually this should be requested to the server
   :filter-definitions
   {:facility-type ["Dispensary"
                    "Health Center"
                    "Hospital"
                    "General Hospital"]

    :facility-ownership ["MOH"
                         "Faith Based Organization"
                         "NGO"
                         "Private"]

    :facility-service ["Audiology"
                       "Cardiac Services Unit"
                       "Diabetes and Endocrinology"
                       "Haematology"
                       "BEmONC"
                       "CEmONC"]}

   ;; Projects
   :projects
   {:view-state :loading ; [:create-dialog :creating :loading :view]
    :list nil
    :search-string ""
    :current empty-project-viewmodel}

   ;; Regions
   :regions {} ;; id => {:keys id name admin_level & geojson}

   ;; Playground related data
   :playground {:map-view initial-position-and-zoom
                :loading? false
                :threshold 3600
                :algorithm "alpha-shape"
                :simplify 0.0
                :node-id nil
                :points []}})<|MERGE_RESOLUTION|>--- conflicted
+++ resolved
@@ -1,10 +1,6 @@
 (ns planwise.client.db)
 
-<<<<<<< HEAD
-(def initial-position-and-zoom {:position [-1.29 36.83]
-=======
 (def initial-position-and-zoom {:position [-0.0236 37.9062]
->>>>>>> 7937a4d2
                                 :zoom 7})
 
 (def empty-project-viewmodel
