--- conflicted
+++ resolved
@@ -170,20 +170,6 @@
                                   :model     (:region-id @current-project)
                                   :disabled? read-only}]]))
 (defn- current-project-step-consumers
-<<<<<<< HEAD
-  [read-only current-project]
-  [:section {:class-name "project-settings-section"}
-   [section-header 2 "Consumers"]
-   [sources-dropdown-component {:label     "Consumer Dataset"
-                                :value     (:source-set-id current-project)
-                                :on-change #(dispatch [:projects2/save-key :source-set-id %])
-                                :disabled?  read-only}]
-   [current-project-input "Consumers Unit" [:config :demographics :unit-name] "text" {:disabled read-only}]
-   [m/TextFieldHelperText {:persistent true} (str "How do you refer to the filtered population? (Eg: women)")]
-   [:div.percentage-input
-    [current-project-input "Target" [:config :demographics :target] "number" "" "%"  {:disabled read-only :sub-type :percentage}]
-    [:p (str "of " (or (not-empty (get-in current-project [:config :demographics :unit-name])) "population") " should be considered")]]])
-=======
   [read-only]
   (let [current-project (subscribe [:projects2/current-project])]
     [:section {:class-name "project-settings-section"}
@@ -194,9 +180,9 @@
                                   :disabled?  read-only}]
      [current-project-input "Consumers Unit" [:config :demographics :unit-name] "text" {:disabled read-only}]
      [m/TextFieldHelperText {:persistent true} (str "How do you refer to the filtered population? (Eg: women)")]
-     [current-project-input "Target" [:config :demographics :target] "number" "" "%"  {:disabled read-only :sub-type :percentage}]
-     [m/TextFieldHelperText {:persistent true} (str "Percentage of population that should be considered " (get-in @current-project [:config :demographics :unit-name]))]]))
->>>>>>> 30241adb
+     [:div.percentage-input
+      [current-project-input "Target" [:config :demographics :target] "number" "" "%"  {:disabled read-only :sub-type :percentage}]
+      [:p (str "of " (or (not-empty (get-in @current-project [:config :demographics :unit-name])) "population") " should be considered")]]]))
 
 (defn- current-project-step-providers
   [read-only]
@@ -216,56 +202,11 @@
      [count-providers @tags @current-project]]))
 
 (defn- current-project-step-coverage
-<<<<<<< HEAD
-  [read-only current-project]
-
-  [:section {:class-name "project-settings-section"}
-   [section-header 4 "Coverage"]
-   [:div {:class "step-info"} "These values will be used to estimate the geographic coverage that your current sites are providing. That in turn will allow Planwise to calculate areas out of reach."]
-   [coverage-algorithm-filter-options {:coverage-algorithm (:coverage-algorithm current-project)
-                                       :value              (get-in current-project [:config :coverage :filter-options])
-                                       :on-change          #(dispatch [:projects2/save-key [:config :coverage :filter-options] %])
-                                       :empty              [:div {:class-name " no-provider-set-selected"} "First choose provider-set."]
-                                       :disabled?          read-only}]])
-
-(defn- current-project-step-actions
-  [read-only current-project build-actions upgrade-actions]
-
-  [:section {:class-name "project-settings-section"}
-   [section-header 5 "Actions"]
-   [:div {:class "step-info"} "Potential actions to increase access to services. Planwise will use these to explore and recommend the best alternatives."]
-   [project-setting-title "account_balance" "Available budget"]
-   [current-project-input "" [:config :actions :budget] "number" "$" "" {:disabled read-only :class "project-setting"}]
-   [m/TextFieldHelperText {:persistent true} "Planwise will keep explored scenarios below this maximum budget"]
-
-   [project-setting-title "domain" "Building a new provider..."]
-   [listing-actions {:read-only?  read-only
-                     :action-name :build
-                     :list        build-actions}]
-
-   [project-setting-title "arrow_upward" "Upgrading a provider so that it can satisfy demand would cost..."]
-   [current-project-input "" [:config :actions :upgrade-budget] "number" "$" "" {:disabled read-only :class "project-setting"}]
-
-   [project-setting-title "add" "Increase the capactiy of a provider by..."]
-   [listing-actions {:read-only?   read-only
-                     :action-name :upgrade
-                     :list        upgrade-actions}]])
-
-(defn- current-project-step-review
-  [read-only current-project]
-  [:section {:class "project-settings-section"}
-   [section-header 6 "Review"]
-   [:div {:class "step-info"} "After this step the system will search for different improvements scenarios based on the given parameters. Once started, the process will continue even if you leave the site. From the dashboard you will be able to see the scenarios found so far, pause the search and review the performed work."]
-   [project-setting-title "location_on" "Kenya health facilities - ResMap 8902"]
-   [project-setting-title "account_balance" "K 25,000,000"]
-   [project-setting-title "people" "Kenya census 2005"]
-   [project-setting-title "directions" "120 min walking distance, 40 min driving"]
-   [project-setting-title "info" "A hospital with a capacity of 100 beds will provide service for 1000 pregnancies per year"]])
-=======
   [read-only]
   (let [current-project (subscribe [:projects2/current-project])]
     [:section {:class-name "project-settings-section"}
      [section-header 4 "Coverage"]
+     [:div {:class "step-info"} "These values will be used to estimate the geographic coverage that your current sites are providing. That in turn will allow Planwise to calculate areas out of reach."]
      [coverage-algorithm-filter-options {:coverage-algorithm (:coverage-algorithm @current-project)
                                          :value              (get-in @current-project [:config :coverage :filter-options])
                                          :on-change          #(dispatch [:projects2/save-key [:config :coverage :filter-options] %])
@@ -279,19 +220,20 @@
         upgrade-actions (subscribe [:projects2/upgrade-actions])]
     [:section {:class-name "project-settings-section"}
      [section-header 5 "Actions"]
-     [:div [:p [m/Icon "account_balance"] "Available budget"]]
+     [:div {:class "step-info"} "Potential actions to increase access to services. Planwise will use these to explore and recommend the best alternatives."]
+     [project-setting-title "account_balance" "Available budget"]
      [current-project-input "" [:config :actions :budget] "number" "$" "" {:disabled read-only :class "project-setting"}]
      [m/TextFieldHelperText {:persistent true} "Planwise will keep explored scenarios below this maximum budget"]
 
-     [:div [:p [m/Icon "domain"] "Building a new provider..."]]
+     [project-setting-title "domain" "Building a new provider..."]
      [listing-actions {:read-only?  read-only
                        :action-name :build
                        :list        @build-actions}]
 
-     [:div [:p [m/Icon "arrow_upward"] "Upgrading a provider so that it can satisfy demand would cost..."]]
+     [project-setting-title "arrow_upward" "Upgrading a provider so that it can satisfy demand would cost..."]
      [current-project-input "" [:config :actions :upgrade-budget] "number" "$" "" {:disabled read-only :class "project-setting"}]
 
-     [:div [:p [m/Icon "add"] "Increase the capactiy of a provider by..."]]
+     [project-setting-title "add" "Increase the capactiy of a provider by..."]
      [listing-actions {:read-only?   read-only
                        :action-name :upgrade
                        :list        @upgrade-actions}]]))
@@ -302,12 +244,11 @@
     [:section {:class "project-settings-section"}
      [section-header 6 "Review"]
      [:div {:class "step-info"} "After this step the system will search for different improvements scenarios based on the given parameters. Once started, the process will continue even if you leave the site. From the dashboard you will be able to see the scenarios found so far, pause the search and review the performed work."]
-     [:div [:p [m/Icon "location_on"] "Kenya health facilities - ResMap 8902"]]
-     [:div [:p [m/Icon "account_balance"] "K 25,000,000"]]
-     [:div [:p [m/Icon "people"] "Kenya census 2005"]]
-     [:div [:p [m/Icon "directions"] "120 min walking distance, 40 min driving"]]
-     [:div [:p [m/Icon "info"] "A hospital with a capacity of 100 beds will provide service for 1000 pregnancies per year"]]]))
->>>>>>> 30241adb
+     [project-setting-title "location_on" "Kenya health facilities - ResMap 8902"]
+     [project-setting-title "account_balance" "K 25,000,000"]
+     [project-setting-title "people" "Kenya census 2005"]
+     [project-setting-title "directions" "120 min walking distance, 40 min driving"]
+     [project-setting-title "info" "A hospital with a capacity of 100 beds will provide service for 1000 pregnancies per year"]]))
 
 (defn current-project-settings-view
   [{:keys [read-only step sections]}]
