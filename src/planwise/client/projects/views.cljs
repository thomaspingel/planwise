--- conflicted
+++ resolved
@@ -232,10 +232,7 @@
              (if @map-geojson
                [:geojson-layer {:data @map-geojson
                                 :color "#0ff"
-<<<<<<< HEAD
-=======
                                 :fit-bounds true
->>>>>>> 7937a4d2
                                 :fillOpacity 0.1
                                 :weight 0}])]]]
           (= :scenarios selected-tab)
