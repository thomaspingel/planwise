--- conflicted
+++ resolved
@@ -84,13 +84,9 @@
         map-legend-max (subscribe [:projects/map-view :legend-max])
         demand-map-key (subscribe [:projects/demand-map-key])
         map-geojson (subscribe [:projects/map-geojson])
-<<<<<<< HEAD
         map-state (subscribe [:projects/map-state])
-        marker-popup-fn #(str (:name %) "<br/>" (:type %))
-=======
         marker-popup-fn marker-popup
         marker-style-fn #(when (= "no-road-network" (:processing-status %)) {:fillColor styles/invalid-facility-type})
->>>>>>> 544a7180
         isochrones (subscribe [:projects/facilities :isochrones])
         project-facilities-criteria (subscribe [:projects/facilities-criteria])
         project-transport-time (subscribe [:projects/transport-time])
