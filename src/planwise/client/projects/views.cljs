(ns planwise.client.projects.views
  (:require [re-frame.core :refer [subscribe dispatch]]
            [re-com.core :as rc]
            [planwise.client.mapping :refer [default-base-tile-layer
                                             gray-base-tile-layer
                                             static-image
                                             bbox-center]]
            [planwise.client.styles :as styles]
            [planwise.client.routes :as routes]
            [planwise.client.common :as common]
            [planwise.client.config :as config]
            [planwise.client.db :as db]
            [clojure.string :as str]
            [reagent.core :as r]
            [leaflet.core :refer [map-widget]]))

(defn new-project-button []
  [:button.primary
   {:on-click
    #(dispatch [:projects/begin-new-project])}
   "New Project"])

(defn search-box [projects-count show-new]
  (let [search-string (subscribe [:projects/search-string])]
    (fn [projects-count show-new]
      [:div.search-box
       [:div (common/pluralize projects-count "project")]
       [:input
        {:type "search"
         :placeholder "Search projects..."
         :value @search-string
         :on-change #(dispatch [:projects/search (-> % .-target .-value str)])}]
       (if show-new
         [new-project-button])])))

(defn no-projects-view []
  [:div.empty-list
   [:img {:src "/images/empty-projects.png"}]
   [:p "You have no projects yet"]
   [:div
    [new-project-button]]])


(defn new-project-dialog []
  (let [view-state (subscribe [:projects/view-state])
        regions (subscribe [:regions/list])
        new-project-goal (r/atom "")
        new-project-region-id (r/atom (:id (first @regions)))
        map-preview-zoom (r/atom 5)
        map-preview-position (r/atom (bbox-center (:bbox (first @regions))))]
    (fn []
      (let [selected-region-geojson (subscribe [:regions/geojson @new-project-region-id])
            cancel-fn #(dispatch [:projects/cancel-new-project])
            key-handler-fn #(case (.-which %)
                              27 (cancel-fn)
                              nil)]
        [:form.dialog.new-project {:on-key-down key-handler-fn
<<<<<<< HEAD
                                   :on-submit (fn []
                                                (dispatch [:projects/create-project {:goal @new-project-goal, :region-id @new-project-region-id}])
                                                (.preventDefault js/event))}
=======
                                   :on-submit (common/prevent-default
                                                #(dispatch [:projects/create-project {:goal @new-project-goal, :region_id @new-project-region-id}]))}
>>>>>>> 4a2d0058
         [:div.title
          [:h1 "New Project"]
          [common/close-button {:on-click cancel-fn}]]
         [:div.form-control
          [:label "Goal"]
          [:input {:type "text"
                   :required true
                   :autoFocus true
                   :value @new-project-goal
                   :placeholder "Describe your project's goal"
                   :on-key-down key-handler-fn
                   :on-change #(reset! new-project-goal (-> % .-target .-value str str/triml))}]]
         [:div.form-control
          [:label "Location"]
          [rc/single-dropdown
            :choices @regions
            :label-fn :name
            :filter-box? true
            :on-change #(do (dispatch [:regions/load-regions-with-geo [%]]) (reset! new-project-region-id %))
            :model new-project-region-id]
          [map-widget { :position @map-preview-position
                        :zoom @map-preview-zoom
                        :on-position-changed #(reset! map-preview-position %)
                        :on-zoom-changed #(reset! map-preview-zoom %)
                        :width 500
                        :height 300
                        :controls []}
           default-base-tile-layer
           (if @selected-region-geojson
             [:geojson-layer {:data @selected-region-geojson
                              :fit-bounds true
                              :color styles/orange
                              :opacity 0.7
                              :fillOpacity 0.3
                              :weight 4}])]]
         [:div.actions
          [:button.primary
           {:type "submit"
            :disabled (= @view-state :creating)}
           (if (= @view-state :creating)
             "Creating..."
             "Create")]
          [:button.cancel
           {:type "button"
            :on-click cancel-fn}
           "Cancel"]]]))))

(defn project-stat [title stat]
  [:div.stat
   [:div.stat-title title]
   [:div.stat-value stat]])


(defn project-stats
  [{:keys [facilities-total facilities-targeted]}]
  [:div.project-stats
   (project-stat "Target Facilities"
                 (str (or facilities-targeted 0) " / " (or facilities-total 0)))])

(defn project-card [{:keys [id goal region-id region-name stats] :as project}]
  (let [region-geo (subscribe [:regions/geojson region-id])]
    (fn [{:keys [id goal region-id region-name stats] :as project}]
      [:a {::href (routes/project-demographics project)}
        [:div.project-card
          [:div.project-card-content
           [:h1 goal]
           [:h2 (str "at " region-name)]
           [project-stats stats]]
          (if-not (str/blank? @region-geo)
            [:img.map-preview {:src (static-image @region-geo)}])]])))

(defn projects-list [projects]
  [:ul.projects-list
    (for [project projects]
      [:li {:key (:id project)}
        [project-card project]])])

(defn list-view []
  (let [view-state (subscribe [:projects/view-state])
        projects (subscribe [:projects/list])
        filtered-projects (subscribe [:projects/filtered-list])]
    (fn []
      [:article.project-list
       [search-box (count @filtered-projects) (seq @projects)]
       (cond
         (nil? @projects) [common/loading-placeholder]
         (empty? @projects) [no-projects-view]
         :else [projects-list @filtered-projects])
       (when (or (= @view-state :creating) (= @view-state :create-dialog))
         [common/modal-dialog {:on-backdrop-click
                               #(dispatch [:projects/cancel-new-project])}
          [new-project-dialog]])])))

(defn project-tab-items [project-id]
  (let [route-params {:id project-id}]
    [{:item :demographics
      :href (routes/project-demographics route-params)
      :title "Demographics"}
     {:item :facilities
      :href (routes/project-facilities route-params)
      :title "Facilities"}
     {:item :transport
      :href (routes/project-transport route-params)
      :title "Transport Means"}
     #_{:item :scenarios
        :href (routes/project-scenarios route-params)
        :title "Scenarios"}]))

(defn header-section [project-id project-goal selected-tab]
  [:div.project-header
   [:h2 project-goal]
   [:nav
    [common/ul-menu (project-tab-items project-id) selected-tab]
    [:div
      [:a
        {:href "#" :on-click (common/with-confirm #(dispatch [:projects/delete-project project-id]) "Are you sure you want to delete this project?")}
        "Delete project"]]]])

(defn transport-filters []
  (let [transport-time (subscribe [:projects/transport-time])]
    (fn []
      [:div.sidebar-filters
       [:div.filter-info
        [:p "Indicate here the acceptable travel times to facilities. We will
        use that to calculate who already has access to the services that you
        are analyzing."]]

       [:fieldset
        [:legend "By car"]
        [rc/single-dropdown
         :choices (:time db/transport-definitions)
         :label-fn :name
         :on-change #(dispatch [:projects/set-transport-time %])
         :model transport-time]]])))

(defn facility-filters []
  (let [facility-types (subscribe [:filter-definition :facility-type])
        facility-ownerships (subscribe [:filter-definition :facility-ownership])
        facility-services (subscribe [:filter-definition :facility-service])
        filters (subscribe [:projects/facilities :filters])
        filter-stats (subscribe [:projects/facilities :filter-stats])]
    (fn []
      (let [filter-count (:count @filter-stats)
            filter-total (:total @filter-stats)
            toggle-cons-fn (fn [field]
                             #(dispatch [:projects/toggle-filter :facilities field %]))]
        [:div.sidebar-filters
         [:div.filter-info
          [:p "Select the facilities that are satisfying the demand you are analyzing."]
          [:p
           [:div.small "Target / Total Facilities"]
           [:div (str filter-count " / " filter-total)]
           [common/progress-bar filter-count filter-total]]]

         [:fieldset
          [:legend "Type"]
          (common/filter-checkboxes
           {:options @facility-types
            :value (:type @filters)
            :toggle-fn (toggle-cons-fn :type)})]

         #_[:fieldset
            [:legend "Ownership"]
            (common/filter-checkboxes
             {:options @facility-ownerships
              :value (:ownership @filters)
              :toggle-fn (toggle-cons-fn :ownership)})]

         #_[:fieldset
            [:legend "Services"]
            (common/filter-checkboxes
             {:options @facility-services
              :value (:services @filters)
              :toggle-fn (toggle-cons-fn :services)})]]))))

(defn demographics-filters []
  [:div.sidebar-filters
   [:div.filter-info
    [:p "Filter here the population you are analyzing."]]])

(defn sidebar-section [selected-tab]
  [:aside (condp = selected-tab
           :demographics
           [demographics-filters]
           :facilities
           [facility-filters]
           :transport
           [transport-filters])])

(defn project-tab [project-id selected-tab]
  (let [facilities (subscribe [:projects/facilities :facilities])
        isochrones (subscribe [:projects/facilities :isochrones])
        map-position (subscribe [:projects/map-view :position])
        map-zoom (subscribe [:projects/map-view :zoom])
        map-bbox (subscribe [:projects/map-view :bbox])
        map-geojson (subscribe [:projects/map-geojson])]
    (fn [project-id selected-tab]
      (let [points (map (fn [fac] [(fac :lat) (fac :lon)]) @facilities)]
        (cond
          (#{:demographics
             :facilities
             :transport}
           selected-tab)
          [:div
           [sidebar-section selected-tab]
           [:div.map-container
            (->> [map-widget
                  {:position @map-position
                   :zoom @map-zoom
                   :min-zoom 5
                   :on-position-changed
                   #(dispatch [:projects/update-position %])
                   :on-zoom-changed
                   #(dispatch [:projects/update-zoom %])}

                  ;; Base tile layer
                  gray-base-tile-layer
                  ;; Markers with filtered facilities
                  (when (#{:facilities :transport} selected-tab)
                    [:point-layer {:points points
                                   :radius 4
                                   :color styles/black
                                   :opacity 0.8
                                   :weight 1
                                   :fillOpacity 0.4}])
                  ;; Demographics tile layer
                  (when (= :demographics selected-tab)
                    [:tile-layer {:url config/demo-tile-url
                                  :opacity 0.3}])
                  ;; Boundaries of working region
                  (if @map-geojson
                    [:geojson-layer {:data @map-geojson
                                     :color styles/green
                                     :fit-bounds true
                                     :fillOpacity 0.1
                                     :weight 0}])
                  ;; Isochrone for selected transport
                  (when (and (seq @isochrones) (= :transport selected-tab))
                    [:geojson-layer {:data @isochrones
                                     :fillOpacity 1
                                     :weight 2
                                     :color styles/orange
                                     :group {:opacity 0.4}}])]

                 ;; Filter out nils so leaflet/map-widget doesn't get confused
                 (filter some?)
                 vec)]]
          (= :scenarios selected-tab)
          [:div
           [:h1 "Scenarios"]])))))

(defn project-view []
  (let [page-params (subscribe [:page-params])
        current-project (subscribe [:projects/current-data])]
    (fn []
      (let [project-id (:id @page-params)
            selected-tab (:section @page-params)
            project-goal (:goal @current-project)]
        [:article.project-view
         [header-section project-id project-goal selected-tab]
         [project-tab project-id selected-tab]]))))

(defn project-page []
  (let [view-state (subscribe [:projects/view-state])]
    (fn []
      (if (= @view-state :loading)
        [:article
         [common/loading-placeholder]]
        [project-view]))))<|MERGE_RESOLUTION|>--- conflicted
+++ resolved
@@ -55,14 +55,8 @@
                               27 (cancel-fn)
                               nil)]
         [:form.dialog.new-project {:on-key-down key-handler-fn
-<<<<<<< HEAD
-                                   :on-submit (fn []
-                                                (dispatch [:projects/create-project {:goal @new-project-goal, :region-id @new-project-region-id}])
-                                                (.preventDefault js/event))}
-=======
                                    :on-submit (common/prevent-default
-                                                #(dispatch [:projects/create-project {:goal @new-project-goal, :region_id @new-project-region-id}]))}
->>>>>>> 4a2d0058
+                                                #(dispatch [:projects/create-project {:goal @new-project-goal, :region-id @new-project-region-id}]))}
          [:div.title
           [:h1 "New Project"]
           [common/close-button {:on-click cancel-fn}]]
