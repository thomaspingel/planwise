--- conflicted
+++ resolved
@@ -67,7 +67,6 @@
                         :zoom @map-preview-zoom
                         :on-position-changed #(reset! map-preview-position %)
                         :on-zoom-changed #(reset! map-preview-zoom %)
-                        :min-zoom 3
                         :width 400
                         :height 300
                         :controls []}
@@ -200,42 +199,14 @@
            :transport
            [:h3 "Transport filters"])])
 
-<<<<<<< HEAD
-(defn project-tab [current-project selected-tab]
-  (let [bbox (subscribe [:regions/bbox (:region_id current-project)])
-        admin-level (subscribe [:regions/admin-level (:region_id current-project)])
-        geojson (subscribe [:regions/geojson (:region_id current-project)])]
-    (fn []
-      (cond
-        (#{:demographics
-           :facilities
-           :transport}
-         selected-tab)
-        [:div
-         [sidebar-section selected-tab]
-         [:div.map-container
-          [map-widget {:position (bbox-center @bbox)
-                       :max-bounds @bbox
-                       :min-zoom 6
-                       :zoom (+ 8 @admin-level)}
-           default-base-tile-layer
-           (if @geojson
-             [:geojson-layer {:data @geojson
-                              :fit-bounds true
-                              :color "#0ff"
-                              :fillOpacity 0.1
-                              :weight 0}])]]]
-        (= :scenarios selected-tab)
-        [:div
-         [:h1 "Scenarios"]]))))
-=======
 (defn project-tab [project-id selected-tab]
   (let [facilities (subscribe [:projects/facilities :facilities])
-        map-view (subscribe [:projects/facilities :map-view])]
-    (fn []
-      (let [position (:position @map-view)
-            zoom (:zoom @map-view)
-            points (map (fn [fac] [(fac :lat) (fac :lon)]) @facilities)]
+        map-position (subscribe [:projects/map-view :position])
+        map-zoom (subscribe [:projects/map-view :zoom])
+        map-bbox (subscribe [:projects/map-view :bbox])
+        map-geojson (subscribe [:projects/map-geojson])]
+    (fn []
+      (let [points (map (fn [fac] [(fac :lat) (fac :lon)]) @facilities)]
         (cond
           (#{:demographics
              :facilities
@@ -244,8 +215,10 @@
           [:div
            [sidebar-section selected-tab]
            [:div.map-container
-            [map-widget {:position position
-                         :zoom zoom
+            [map-widget {:position @map-position
+                         :zoom @map-zoom
+                         :max-bounds @map-bbox
+                         :min-zoom 5
                          :on-position-changed
                          #(dispatch [:projects/update-position %])
                          :on-zoom-changed
@@ -255,22 +228,26 @@
                             :radius 3
                             :color "#f00"
                             :opacity 0.3
-                            :fillOpacity 0.3}]]]]
+                            :fillOpacity 0.3}]
+             (if @map-geojson
+               [:geojson-layer {:data @map-geojson
+                                :color "#0ff"
+                                :fillOpacity 0.1
+                                :weight 0}])]]]
           (= :scenarios selected-tab)
           [:div
            [:h1 "Scenarios"]])))))
->>>>>>> a92ab11c
 
 (defn project-view []
   (let [page-params (subscribe [:page-params])
-        current-project (subscribe [:projects/current])]
+        current-project (subscribe [:projects/current-data])]
     (fn []
       (let [project-id (:id @page-params)
             selected-tab (:section @page-params)
             project-goal (:goal @current-project)]
         [:article.project-view
          [header-section project-id project-goal selected-tab]
-         [project-tab @current-project selected-tab]]))))
+         [project-tab project-id selected-tab]]))))
 
 (defn project-page []
   (let [view-state (subscribe [:projects/view-state])]
