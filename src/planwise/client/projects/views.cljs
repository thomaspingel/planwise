(ns planwise.client.projects.views
  (:require [re-frame.core :refer [subscribe dispatch]]
            [re-com.core :as rc]
            [planwise.client.mapping :refer [default-base-tile-layer
                                             gray-base-tile-layer
                                             static-image
                                             bbox-center]]
            [planwise.client.styles :as styles]
            [planwise.client.routes :as routes]
            [planwise.client.common :as common]
            [planwise.client.config :as config]
            [planwise.client.db :as db]
            [clojure.string :as str]
            [reagent.core :as r]
            [leaflet.core :refer [map-widget]]))

(defn new-project-button []
  [:button.primary
   {:on-click
    #(dispatch [:projects/begin-new-project])}
   "New Project"])

(defn search-box [projects-count show-new]
  (let [search-string (subscribe [:projects/search-string])]
    (fn [projects-count show-new]
      [:div.search-box
       [:div (common/pluralize projects-count "project")]
       [:input
        {:type "search"
         :placeholder "Search projects..."
         :value @search-string
         :on-change #(dispatch [:projects/search (-> % .-target .-value str)])}]
       (if show-new
         [new-project-button])])))

(defn no-projects-view []
  [:div.empty-list
   [:img {:src "/images/empty-projects.png"}]
   [:p "You have no projects yet"]
   [:div
    [new-project-button]]])


(defn new-project-dialog []
  (let [view-state (subscribe [:projects/view-state])
        regions (subscribe [:regions/list])
        new-project-goal (r/atom "")
        new-project-region-id (r/atom (:id (first @regions)))
        map-preview-zoom (r/atom 5)
        map-preview-position (r/atom (bbox-center (:bbox (first @regions))))]
    (fn []
      (let [selected-region-geojson (subscribe [:regions/geojson @new-project-region-id])
            cancel-fn #(dispatch [:projects/cancel-new-project])
            key-handler-fn #(case (.-which %)
                              27 (cancel-fn)
                              nil)]
        [:form.dialog.new-project {:on-key-down key-handler-fn
                                   :on-submit (fn []
                                                (dispatch [:projects/create-project {:goal @new-project-goal, :region-id @new-project-region-id}])
                                                (.preventDefault js/event))}
         [:div.title
          [:h1 "New Project"]
          [common/close-button {:on-click cancel-fn}]]
         [:div.form-control
          [:label "Goal"]
          [:input {:type "text"
                   :required true
                   :autoFocus true
                   :value @new-project-goal
                   :placeholder "Describe your project's goal"
                   :on-key-down key-handler-fn
                   :on-change #(reset! new-project-goal (-> % .-target .-value str str/triml))}]]
         [:div.form-control
          [:label "Location"]
          [rc/single-dropdown
            :choices @regions
            :label-fn :name
            :filter-box? true
            :on-change #(do (dispatch [:regions/load-regions-with-geo [%]]) (reset! new-project-region-id %))
            :model new-project-region-id]
          [map-widget { :position @map-preview-position
                        :zoom @map-preview-zoom
                        :on-position-changed #(reset! map-preview-position %)
                        :on-zoom-changed #(reset! map-preview-zoom %)
                        :width 500
                        :height 300
                        :controls []}
           default-base-tile-layer
           (if @selected-region-geojson
             [:geojson-layer {:data @selected-region-geojson
                              :fit-bounds true
                              :color styles/orange
                              :opacity 0.7
                              :fillOpacity 0.3
                              :weight 4}])]]
         [:div.actions
          [:button.primary
           {:type "submit"
            :disabled (= @view-state :creating)}
           (if (= @view-state :creating)
             "Creating..."
             "Create")]
          [:button.cancel
           {:type "button"
            :on-click cancel-fn}
           "Cancel"]]]))))

(defn project-stat [title stat]
  [:div.stat
   [:div.stat-title title]
   [:div.stat-value stat]])


(defn project-stats
  [{:keys [facilities-total facilities-targeted]}]
  [:div.project-stats
   (project-stat "Target Facilities"
                 (str (or facilities-targeted 0) " / " (or facilities-total 0)))])

(defn project-card [{:keys [id goal region-id region-name stats] :as project}]
  (let [region-geo (subscribe [:regions/geojson region-id])]
    (fn [{:keys [id goal region-id region-name stats] :as project}]
      [:a {::href (routes/project-demographics project)}
        [:div.project-card
          [:div.project-card-content
           [:h1 goal]
           [:h2 (str "at " region-name)]
           [project-stats stats]]
          (if-not (str/blank? @region-geo)
            [:img.map-preview {:src (static-image @region-geo)}])]])))

(defn projects-list [projects]
  [:ul.projects-list
    (for [project projects]
      [:li {:key (:id project)}
        [project-card project]])])

(defn list-view []
  (let [view-state (subscribe [:projects/view-state])
        projects (subscribe [:projects/list])
        filtered-projects (subscribe [:projects/filtered-list])]
    (fn []
      [:article.project-list
       [search-box (count @filtered-projects) (seq @projects)]
       (cond
         (nil? @projects) [common/loading-placeholder]
         (empty? @projects) [no-projects-view]
         :else [projects-list @filtered-projects])
       (when (or (= @view-state :creating) (= @view-state :create-dialog))
         [common/modal-dialog {:on-backdrop-click
                               #(dispatch [:projects/cancel-new-project])}
          [new-project-dialog]])])))

(defn project-tab-items [project-id]
  (let [route-params {:id project-id}]
    [{:item :demographics
      :href (routes/project-demographics route-params)
      :title "Demographics"}
     {:item :facilities
      :href (routes/project-facilities route-params)
      :title "Facilities"}
     {:item :transport
      :href (routes/project-transport route-params)
      :title "Transport Means"}
     #_{:item :scenarios
      :href (routes/project-scenarios route-params)
      :title "Scenarios"}]))

(defn header-section [project-id project-goal selected-tab]
  [:div.project-header
   [:h2 project-goal]
   [:nav
    [common/ul-menu (project-tab-items project-id) selected-tab]
    #_[:a "Download Project"]]])

(defn transport-filters []
  (let [transport-time (subscribe [:projects/transport-time])]
    (fn []
      [:div.sidebar-filters
       [:div.filter-info
        [:p "Indicate here the acceptable travel times to facilities. We will
        use that to calculate who already has access to the services that you
        are analyzing."]]

       [:fieldset
        [:legend "By car"]
        [rc/single-dropdown
         :choices (:time db/transport-definitions)
         :label-fn :name
         :on-change #(dispatch [:projects/set-transport-time %])
         :model transport-time]]])))

(defn facility-filters []
  (let [facility-types (subscribe [:filter-definition :facility-type])
        facility-ownerships (subscribe [:filter-definition :facility-ownership])
        facility-services (subscribe [:filter-definition :facility-service])
        filters (subscribe [:projects/facilities :filters])
        filter-stats (subscribe [:projects/facilities :filter-stats])]
    (fn []
      (let [filter-count (:count @filter-stats)
            filter-total (:total @filter-stats)
            toggle-cons-fn (fn [field]
                             #(dispatch [:projects/toggle-filter :facilities field %]))]
        [:div.sidebar-filters
         [:div.filter-info
          [:p "Select the facilities that are satisfying the demand you are analyzing."]
          [:p
           [:div.small "Target / Total Facilities"]
           [:div (str filter-count " / " filter-total)]
           [common/progress-bar filter-count filter-total]]]

         [:fieldset
          [:legend "Type"]
          (common/filter-checkboxes
           {:options @facility-types
            :value (:type @filters)
            :toggle-fn (toggle-cons-fn :type)})]

         #_[:fieldset
          [:legend "Ownership"]
          (common/filter-checkboxes
           {:options @facility-ownerships
            :value (:ownership @filters)
            :toggle-fn (toggle-cons-fn :ownership)})]

         #_[:fieldset
          [:legend "Services"]
          (common/filter-checkboxes
           {:options @facility-services
            :value (:services @filters)
            :toggle-fn (toggle-cons-fn :services)})]]))))

(defn demographics-filters []
  [:div.sidebar-filters
   [:div.filter-info
    [:p "Filter here the population you are analyzing."]]])

(defn sidebar-section [selected-tab]
  [:aside (condp = selected-tab
           :demographics
           [demographics-filters]
           :facilities
           [facility-filters]
           :transport
           [transport-filters])])

(defn project-tab [project-id selected-tab]
  (let [facilities (subscribe [:projects/facilities :facilities])
        isochrones (subscribe [:projects/facilities :isochrones])
        map-position (subscribe [:projects/map-view :position])
        map-zoom (subscribe [:projects/map-view :zoom])
        map-bbox (subscribe [:projects/map-view :bbox])
        map-geojson (subscribe [:projects/map-geojson])]
    (fn [project-id selected-tab]
      (let [points (map (fn [fac] [(fac :lat) (fac :lon)]) @facilities)]
        (cond
          (#{:demographics
             :facilities
             :transport}
           selected-tab)
          [:div
           [sidebar-section selected-tab]
           [:div.map-container
<<<<<<< HEAD
            (vec (filter some?
                         [map-widget
                          {:position @map-position
                           :zoom @map-zoom
                           :min-zoom 5
                           :on-position-changed
                           #(dispatch [:projects/update-position %])
                           :on-zoom-changed
                           #(dispatch [:projects/update-zoom %])}
                          gray-base-tile-layer
                          (when (#{:facilities :transport} selected-tab)
                            [:point-layer {:points points
                                           :radius 4
                                           :color styles/black
                                           :opacity 0.8
                                           :weight 1
                                           :fillOpacity 0.4}])
                          (if @map-geojson
                            [:geojson-layer {:data @map-geojson
                                             :color styles/green
                                             :fit-bounds true
                                             :fillOpacity 0.1
                                             :weight 0}])
                          (when (and (seq @isochrones) (= :transport selected-tab))
                            [:geojson-layer {:data @isochrones
                                             :fillOpacity 1
                                             :weight 2
                                             :color styles/orange
                                             :group {:opacity 0.4}}])]))]]
=======
            [map-widget {:position @map-position
                         :zoom @map-zoom
                         :min-zoom 5
                         :on-position-changed
                         #(dispatch [:projects/update-position %])
                         :on-zoom-changed
                         #(dispatch [:projects/update-zoom %])}
             ; Base tile layer
             gray-base-tile-layer
             ; Markers with filtered facilities
             [:point-layer {:points points
                            :radius 4
                            :color styles/black
                            :opacity 0.8
                            :weight 1
                            :fillOpacity 0.4}]
             ; Demographics tile layer
             [:tile-layer {:url config/demo-tile-url
                           :opacity 0.3}]
             ; Boundaries of working region
             (if @map-geojson
               [:geojson-layer {:data @map-geojson
                                :color styles/green
                                :fit-bounds true
                                :fillOpacity 0.1
                                :weight 0}])
             ; Isochrone for selected transport
             (if (and (seq @isochrones) (= :transport selected-tab))
               [:geojson-layer {:data @isochrones
                                :fillOpacity 1
                                :weight 2
                                :color styles/orange
                                :group {:opacity 0.4}}])]]]
>>>>>>> 8537fde6
          (= :scenarios selected-tab)
          [:div
           [:h1 "Scenarios"]])))))

(defn project-view []
  (let [page-params (subscribe [:page-params])
        current-project (subscribe [:projects/current-data])]
    (fn []
      (let [project-id (:id @page-params)
            selected-tab (:section @page-params)
            project-goal (:goal @current-project)]
        [:article.project-view
         [header-section project-id project-goal selected-tab]
         [project-tab project-id selected-tab]]))))

(defn project-page []
  (let [view-state (subscribe [:projects/view-state])]
    (fn []
      (if (= @view-state :loading)
        [:article
         [common/loading-placeholder]]
        [project-view]))))<|MERGE_RESOLUTION|>--- conflicted
+++ resolved
@@ -261,71 +261,47 @@
           [:div
            [sidebar-section selected-tab]
            [:div.map-container
-<<<<<<< HEAD
-            (vec (filter some?
-                         [map-widget
-                          {:position @map-position
-                           :zoom @map-zoom
-                           :min-zoom 5
-                           :on-position-changed
-                           #(dispatch [:projects/update-position %])
-                           :on-zoom-changed
-                           #(dispatch [:projects/update-zoom %])}
-                          gray-base-tile-layer
-                          (when (#{:facilities :transport} selected-tab)
-                            [:point-layer {:points points
-                                           :radius 4
-                                           :color styles/black
-                                           :opacity 0.8
-                                           :weight 1
-                                           :fillOpacity 0.4}])
-                          (if @map-geojson
-                            [:geojson-layer {:data @map-geojson
-                                             :color styles/green
-                                             :fit-bounds true
-                                             :fillOpacity 0.1
-                                             :weight 0}])
-                          (when (and (seq @isochrones) (= :transport selected-tab))
-                            [:geojson-layer {:data @isochrones
-                                             :fillOpacity 1
-                                             :weight 2
-                                             :color styles/orange
-                                             :group {:opacity 0.4}}])]))]]
-=======
-            [map-widget {:position @map-position
-                         :zoom @map-zoom
-                         :min-zoom 5
-                         :on-position-changed
-                         #(dispatch [:projects/update-position %])
-                         :on-zoom-changed
-                         #(dispatch [:projects/update-zoom %])}
-             ; Base tile layer
-             gray-base-tile-layer
-             ; Markers with filtered facilities
-             [:point-layer {:points points
-                            :radius 4
-                            :color styles/black
-                            :opacity 0.8
-                            :weight 1
-                            :fillOpacity 0.4}]
-             ; Demographics tile layer
-             [:tile-layer {:url config/demo-tile-url
-                           :opacity 0.3}]
-             ; Boundaries of working region
-             (if @map-geojson
-               [:geojson-layer {:data @map-geojson
-                                :color styles/green
-                                :fit-bounds true
-                                :fillOpacity 0.1
-                                :weight 0}])
-             ; Isochrone for selected transport
-             (if (and (seq @isochrones) (= :transport selected-tab))
-               [:geojson-layer {:data @isochrones
-                                :fillOpacity 1
-                                :weight 2
-                                :color styles/orange
-                                :group {:opacity 0.4}}])]]]
->>>>>>> 8537fde6
+            (->> [map-widget
+                  {:position @map-position
+                   :zoom @map-zoom
+                   :min-zoom 5
+                   :on-position-changed
+                   #(dispatch [:projects/update-position %])
+                   :on-zoom-changed
+                   #(dispatch [:projects/update-zoom %])}
+
+                  ;; Base tile layer
+                  gray-base-tile-layer
+                  ;; Markers with filtered facilities
+                  (when (#{:facilities :transport} selected-tab)
+                    [:point-layer {:points points
+                                   :radius 4
+                                   :color styles/black
+                                   :opacity 0.8
+                                   :weight 1
+                                   :fillOpacity 0.4}])
+                  ;; Demographics tile layer
+                  (when (= :demographics selected-tab)
+                    [:tile-layer {:url config/demo-tile-url
+                                  :opacity 0.3}])
+                  ;; Boundaries of working region
+                  (if @map-geojson
+                    [:geojson-layer {:data @map-geojson
+                                     :color styles/green
+                                     :fit-bounds true
+                                     :fillOpacity 0.1
+                                     :weight 0}])
+                  ;; Isochrone for selected transport
+                  (when (and (seq @isochrones) (= :transport selected-tab))
+                    [:geojson-layer {:data @isochrones
+                                     :fillOpacity 1
+                                     :weight 2
+                                     :color styles/orange
+                                     :group {:opacity 0.4}}])]
+
+                 ;; Filter out nils so leaflet/map-widget doesn't get confused
+                 (filter some?)
+                 vec)]]
           (= :scenarios selected-tab)
           [:div
            [:h1 "Scenarios"]])))))
