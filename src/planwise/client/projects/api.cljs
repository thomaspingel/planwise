--- conflicted
+++ resolved
@@ -27,13 +27,6 @@
 
 (defn fetch-facilities [filters & handlers]
   (GET
-<<<<<<< HEAD
-      "/api/facilities/"
-      (json-request processed-filters handlers))))
-
-(defn fetch-facility-types [& handlers]
-  (GET "/api/facilities/types" (json-request {} handlers)))
-=======
      "/api/facilities/"
      (json-request (process-filters filters) handlers)))
 
@@ -41,4 +34,6 @@
   (GET
     "/api/facilities/with-isochrones"
     (json-request (merge isochrone-options (process-filters filters)) handlers)))
->>>>>>> 2a8c2afa
+
+(defn fetch-facility-types [& handlers]
+  (GET "/api/facilities/types" (json-request {} handlers)))