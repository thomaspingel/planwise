(ns planwise.client.projects.api
  (:require [ajax.core :refer [GET POST]]
            [planwise.client.api :refer [json-request]]))

(defn load-project [id & handlers]
  (GET
    (str "/api/projects/" id)
    (json-request {:id id} handlers)))

(defn load-projects [& handlers]
  (GET
    "/api/projects/"
    (json-request {} handlers)))

(defn create-project [params & handlers]
  (POST
    "/api/projects/"
<<<<<<< HEAD
    (json-request params extras)))

(defn fetch-facilities [params & extras]
  (GET
      "/api/facilities/"
      (json-request params extras)))
=======
    (json-request params handlers)))
>>>>>>> 02125f69
<|MERGE_RESOLUTION|>--- conflicted
+++ resolved
@@ -15,13 +15,9 @@
 (defn create-project [params & handlers]
   (POST
     "/api/projects/"
-<<<<<<< HEAD
-    (json-request params extras)))
+    (json-request params handlers)))
 
-(defn fetch-facilities [params & extras]
+(defn fetch-facilities [params & handlers]
   (GET
       "/api/facilities/"
-      (json-request params extras)))
-=======
-    (json-request params handlers)))
->>>>>>> 02125f69
+      (json-request params handlers)))