--- conflicted
+++ resolved
@@ -1,9 +1,5 @@
 (ns planwise.client.projects.api
-<<<<<<< HEAD
-  (:require [ajax.core :refer [GET POST PUT]]
-=======
-  (:require [ajax.core :refer [GET POST DELETE]]
->>>>>>> 4a2d0058
+  (:require [ajax.core :refer [GET POST PUT DELETE]]
             [planwise.client.api :refer [json-request]]))
 
 (defn- process-filters [filters]
