--- conflicted
+++ resolved
@@ -84,7 +84,6 @@
 (register-handler
  :projects/toggle-filter
  in-current-project
-<<<<<<< HEAD
   (fn [db [_ filter-group filter-key filter-value]]
     (let [path [filter-group :filters filter-key]
           current-filter (get-in db path)
@@ -96,18 +95,6 @@
           project-region-id (get-in db [:project-data :region_id])]
       (api/fetch-facilities (assoc updated-filters :region project-region-id) :projects/facilities-loaded)
       new-db)))
-=======
- (fn [db [_ filter-group filter-key filter-value]]
-   (let [path [filter-group :filters filter-key]
-         current-filter (get-in db path)
-         toggled-filter (if (contains? current-filter filter-value)
-                          (disj current-filter filter-value)
-                          (conj current-filter filter-value))
-         new-db (assoc-in db path toggled-filter)
-         updated-filters (get-in new-db [:facilities :filters])]
-     (api/fetch-facilities updated-filters :projects/facilities-loaded)
-     new-db)))
->>>>>>> c9b906e4
 
 (register-handler
  :projects/facilities-loaded
