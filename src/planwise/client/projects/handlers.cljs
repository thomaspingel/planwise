--- conflicted
+++ resolved
@@ -255,17 +255,9 @@
  :projects/set-transport-time
  in-current-project
   (fn [db [_ time]]
-<<<<<<< HEAD
     (let [new-db (-> db
                    (assoc-in [:transport :time] time)
-                   (transition-map-state :isochrones))]
-=======
-    (let [new-db (assoc-in db [:transport :time] time)
-          filters (db/project-filters new-db)
-          project-id (get-in db [:project-data :id])]
-      (api/update-project project-id filters nil
-                          :projects/project-updated)
->>>>>>> f78af9f6
+                   (transition-map-state nil))]
       new-db)))
 
 (register-handler
