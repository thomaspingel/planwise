(ns planwise.client.projects.handlers
  (:require [re-frame.core :refer [register-handler path dispatch]]
            [accountant.core :as accountant]
            [planwise.client.routes :as routes]
            [planwise.client.projects.api :as api]
            [planwise.client.db :as db]))


(def in-projects (path [:projects]))
(def in-current-project (path [:projects :current]))

(register-handler
 :projects/search
 in-projects
 (fn [db [_ value]]
   (assoc db :search-string value)))

(register-handler
 :projects/begin-new-project
 in-projects
 (fn [db [_]]
   (assoc db :view-state :create-dialog)))

(register-handler
 :projects/cancel-new-project
 in-projects
 (fn [db [_]]
   (assoc db :view-state :view)))

(register-handler
 :projects/load-project
 in-projects
 (fn [db [_ project-id]]
   (api/load-project project-id :projects/project-loaded)
   (assoc db :view-state :loading
             :current db/empty-project-viewmodel)))

(register-handler
 :projects/project-loaded
 in-projects
  (fn [db [_ project-data]]
    (dispatch [:regions/load-regions-with-geo [(:region_id project-data)]])
    (assoc db :view-state :view
              :current (db/project-viewmodel project-data))))

(register-handler
 :projects/load-projects
 in-projects
 (fn [db [_ project-id]]
   (api/load-projects :projects/projects-loaded)
   (assoc db :view-state :loading-list)))

(register-handler
 :projects/projects-loaded
 in-projects
  (fn [db [_ projects]]
    (let [region-ids (->> projects
                        (map :region_id)
                        (remove nil?)
                        (set))]
      (dispatch [:regions/load-regions-with-geo region-ids])
      (assoc db :view-state :list
                :list projects))))

(register-handler
 :projects/create-project
 in-projects
 (fn [db [_ project-data]]
   (api/create-project project-data :projects/project-created)
   (assoc db :view-state :creating)))

(register-handler
 :projects/project-created
 in-projects
 (fn [db [_ project-data]]
   (let [project-id (:id project-data)]
     (when (nil? project-id)
       (throw "Invalid project data"))
     (accountant/navigate! (routes/project-demographics {:id project-id}))
     (assoc db :view-state :view
               :list (cons project-data (:list db))
               :current (db/project-viewmodel project-data)))))

(register-handler
 :projects/toggle-filter
 in-current-project
<<<<<<< HEAD
  (fn [db [_ filter-group filter-key filter-value]]
    (let [path [filter-group :filters filter-key]
          current-filter (get-in db path)
          toggled-filter (if (contains? current-filter filter-value)
                           (disj current-filter filter-value)
                           (conj current-filter filter-value))
          new-db (assoc-in db path toggled-filter)
          updated-filters (get-in new-db [:facilities :filters])]
      (api/fetch-facilities updated-filters :projects/facilities-loaded)
      new-db)))

(register-handler
 :projects/facilities-loaded
 in-current-project
  (fn [db [_ response]]
    (-> db
        (assoc-in [:facilities :count] (:count response))
        (assoc-in [:facilities :list] (:facilities response)))))
=======
 (fn [db [_ filter-group filter-key filter-value]]
   (let [path [filter-group :filters filter-key]
         current-filter (get-in db path)
         toggled-filter (if (contains? current-filter filter-value)
                          (disj current-filter filter-value)
                          (conj current-filter filter-value))]
     (assoc-in db path toggled-filter))))
>>>>>>> 7937a4d2

(register-handler
 :projects/update-position
 in-current-project
 (fn [db [_ new-position]]
   (assoc-in db [:map-view :position] new-position)))

(register-handler
 :projects/update-zoom
 in-current-project
 (fn [db [_ new-zoom]]
   (assoc-in db [:map-view :zoom] new-zoom)))<|MERGE_RESOLUTION|>--- conflicted
+++ resolved
@@ -84,34 +84,24 @@
 (register-handler
  :projects/toggle-filter
  in-current-project
-<<<<<<< HEAD
-  (fn [db [_ filter-group filter-key filter-value]]
-    (let [path [filter-group :filters filter-key]
-          current-filter (get-in db path)
-          toggled-filter (if (contains? current-filter filter-value)
-                           (disj current-filter filter-value)
-                           (conj current-filter filter-value))
-          new-db (assoc-in db path toggled-filter)
-          updated-filters (get-in new-db [:facilities :filters])]
-      (api/fetch-facilities updated-filters :projects/facilities-loaded)
-      new-db)))
-
-(register-handler
- :projects/facilities-loaded
- in-current-project
-  (fn [db [_ response]]
-    (-> db
-        (assoc-in [:facilities :count] (:count response))
-        (assoc-in [:facilities :list] (:facilities response)))))
-=======
  (fn [db [_ filter-group filter-key filter-value]]
    (let [path [filter-group :filters filter-key]
          current-filter (get-in db path)
          toggled-filter (if (contains? current-filter filter-value)
                           (disj current-filter filter-value)
-                          (conj current-filter filter-value))]
-     (assoc-in db path toggled-filter))))
->>>>>>> 7937a4d2
+                          (conj current-filter filter-value))
+         new-db (assoc-in db path toggled-filter)
+         updated-filters (get-in new-db [:facilities :filters])]
+     (api/fetch-facilities updated-filters :projects/facilities-loaded)
+     new-db)))
+
+(register-handler
+ :projects/facilities-loaded
+ in-current-project
+ (fn [db [_ response]]
+   (-> db
+       (assoc-in [:facilities :count] (:count response))
+       (assoc-in [:facilities :list] (:facilities response)))))
 
 (register-handler
  :projects/update-position
