--- conflicted
+++ resolved
@@ -2,11 +2,8 @@
   (:require-macros [reagent.ratom :refer [reaction]])
   (:require [re-frame.core :refer [register-sub]]
             [planwise.client.projects.subs]
-<<<<<<< HEAD
             [planwise.client.datasets.subs]
-=======
             [planwise.client.regions.subs]
->>>>>>> c9b906e4
             [planwise.client.playground.subs]))
 
 
