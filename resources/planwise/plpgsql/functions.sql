--- conflicted
+++ resolved
@@ -19,94 +19,6 @@
 END;
 $$ LANGUAGE plpgsql;
 
-<<<<<<< HEAD
--- generates the isochrone polygons for all thresholds for a single facility
-CREATE OR REPLACE FUNCTION process_facility_isochrones(f_id bigint, _method varchar, threshold_start integer, threshold_finish integer, threshold_jump integer)
-returns void as $$
-declare
-  from_cost integer;
-  to_cost integer;
-  facility_node integer;
-begin
-  create temporary table if not exists edges_agg_cost (
-    gid integer not null,
-    agg_cost double precision,
-    node integer not null
-  );
-
-  facility_node := (SELECT closest_node(the_geom) FROM facilities WHERE id = f_id);
-  insert into edges_agg_cost (
-    select e.edge, e.agg_cost, e.node
-    from pgr_drivingdistance(
-      'select gid as id, source, target, cost_s as cost from ways',
-      facility_node,
-      threshold_finish * 60,
-      false) e
-  );
-
-  -- This snippet adds edges that may be left out but should be included.
-  -- Since pgr_drivingDistance uses the Dijkstra's algorithm and its corresponding
-  -- spanning tree, if there are edges between two reachable nodes that do not
-  -- belong to the shortest path to either of them then that edge won't be included
-  -- but it should if traversing it doesn't exceeds the maximum threshold.
-  insert into edges_agg_cost (
-    select w.gid, least(e_source.agg_cost, e_target.agg_cost) + w.cost as agg_cost, w.target
-    from ways w
-    join edges_agg_cost e_source on e_source.node = w.source
-    join edges_agg_cost e_target on e_target.node = w.target
-    where w.cost + least(e_source.agg_cost, e_target.agg_cost) < threshold_finish * 60
-  );
-
-  from_cost := 0;
-  to_cost   := threshold_start * 60;
-  while to_cost <= threshold_finish * 60 loop
-
-    DELETE FROM facilities_polygons fp
-           WHERE fp.facility_id = f_id
-           AND fp.method = _method
-           AND fp.threshold = to_cost;
-
-    IF _method = 'buffer' THEN
-      insert into facilities_polygons (
-        select f_id, to_cost, _method, st_union(buffers.the_geom), starting_node
-        from (
-          select wb.the_geom
-          from edges_agg_cost eac
-          join ways_buffers wb on wb.ways_gid = eac.gid
-          where agg_cost >= from_cost and agg_cost < to_cost
-          union
-          select the_geom
-          from facilities_polygons
-          where facility_id = f_id and threshold = (to_cost-threshold_jump * 60)
-        ) as buffers
-      );
-    ELSIF _method = 'alpha-shape' THEN
-      BEGIN
-        insert into facilities_polygons (
-               select f_id, to_cost, _method, st_buffer(st_setsrid(pgr_pointsaspolygon('select id::integer, lon::float as x, lat::float as y from ways_nodes where gid in (select gid from edges_agg_cost where agg_cost < ' || to_cost || ')'),4326), 0.004));
-      EXCEPTION WHEN OTHERS THEN
-        RAISE NOTICE 'Failed to calculate alpha shape for facility %', f_id;
-      END;
-    ELSE
-      RAISE EXCEPTION 'Method % unknown', _method USING HINT = 'Please use buffer or alpha-shape';
-    END IF;
-
-    from_cost      := to_cost;
-    to_cost        := to_cost + threshold_jump * 60;
-  end loop;
-
-  delete from edges_agg_cost;
-
-  -- Cannot drop the temp table when running the alpha shape algorithm because
-  -- pgr holds a reference to it
-  -- drop table edges_agg_cost;
-
-end;
-$$ language plpgsql;
-
-
-=======
->>>>>>> 3b68658c
 CREATE OR REPLACE FUNCTION apply_traffic_factor(factor float)
 RETURNS void AS $$
 BEGIN
