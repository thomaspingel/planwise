--- conflicted
+++ resolved
@@ -29,12 +29,6 @@
 WHERE 1=1
 :snip:criteria ;
 
-<<<<<<< HEAD
-=======
--- :name select-types :?
-SELECT name
-FROM facility_types;
-
 -- :name count-facilities-in-region* :? :1
 SELECT
   COUNT(*)
@@ -43,7 +37,6 @@
   (SELECT the_geom FROM regions WHERE id = :region LIMIT 1),
   facilities.the_geom);
 
->>>>>>> 75165582
 -- :name facilities-with-isochrones :?
 SELECT
   facilities.id AS id, facilities.name AS name, facilities.lat AS lat, facilities.lon AS lon,
