-- :name insert-facility! :! :n
INSERT INTO facilities
    (id, name, lat, lon, type_id, the_geom)
    VALUES (:id, :name, :lat, :lon, :type_id, ST_SetSRID(ST_MakePoint(:lon, :lat), 4326));

-- :name delete-facilities! :!
DELETE FROM facilities;

-- :name select-facilities :?
SELECT
    id, name, lat, lon
FROM facilities
ORDER BY name;

-- :snip criteria-snip
/*~ (if (:types params) */
  AND facilities.type IN (:v*:types)
/*~ ) ~*/
/*~ (if (:region params) */
  AND facilities.the_geom @ (SELECT the_geom FROM regions WHERE id = :region LIMIT 1)
  AND ST_Contains((SELECT the_geom FROM regions WHERE id = :region LIMIT 1), facilities.the_geom)
/*~ ) ~*/

-- :name facilities-by-criteria :? :*
SELECT
<<<<<<< HEAD
f.id as id, f.name as name, t.name as type, lat, lon
FROM facilities f
INNER JOIN facility_types t ON t.id = f.type_id
WHERE t.name IN (:v*:types)
ORDER BY f.name;

-- :name select-types :?
SELECT name
FROM facility_types;
=======
id, name, type, lat, lon
FROM facilities
WHERE 1=1
:snip:criteria ;
>>>>>>> 2a8c2afa

-- :name facilities-with-isochrones :?
SELECT
  facilities.id AS id, facilities.name AS name, facilities.lat AS lat, facilities.lon AS lon,
  ST_AsGeoJSON(ST_Simplify(fp.the_geom, :simplify)) AS isochrone
FROM facilities_polygons fp
  INNER JOIN facilities ON fp.facility_id = facilities.id
WHERE fp.threshold = :threshold
  AND fp.method = :algorithm
  :snip:criteria ;

-- :name isochrone-for-facilities :? :1
SELECT
  ST_AsGeoJSON(ST_Union(the_geom))
FROM facilities_polygons
WHERE threshold = :threshold
AND method = 'alpha-shape';<|MERGE_RESOLUTION|>--- conflicted
+++ resolved
@@ -14,7 +14,7 @@
 
 -- :snip criteria-snip
 /*~ (if (:types params) */
-  AND facilities.type IN (:v*:types)
+  AND facility_types.name IN (:v*:types)
 /*~ ) ~*/
 /*~ (if (:region params) */
   AND facilities.the_geom @ (SELECT the_geom FROM regions WHERE id = :region LIMIT 1)
@@ -23,22 +23,15 @@
 
 -- :name facilities-by-criteria :? :*
 SELECT
-<<<<<<< HEAD
-f.id as id, f.name as name, t.name as type, lat, lon
-FROM facilities f
-INNER JOIN facility_types t ON t.id = f.type_id
-WHERE t.name IN (:v*:types)
-ORDER BY f.name;
+facilities.id as id, facilities.name as name, facility_types.name as type, lat, lon
+FROM facilities
+INNER JOIN facility_types ON facility_types.id = facilities.type_id
+WHERE 1=1
+:snip:criteria ;
 
 -- :name select-types :?
 SELECT name
 FROM facility_types;
-=======
-id, name, type, lat, lon
-FROM facilities
-WHERE 1=1
-:snip:criteria ;
->>>>>>> 2a8c2afa
 
 -- :name facilities-with-isochrones :?
 SELECT
