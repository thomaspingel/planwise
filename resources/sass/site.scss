--- conflicted
+++ resolved
@@ -1,286 +1,6 @@
-<<<<<<< HEAD
-@import '_errors';
-
-$orange: #ff8400;
-$green: #819f51;
-$white: #ffffff;
-$black: #333333;
-$gray1: #eeeeee;
-$gray2: #dddddd;
-
-body {
-  font-family: 'Helvetica Neue', Verdana, Helvetica, Arial, sans-serif;
-  margin: 0 auto;
-  padding-top: 50px;
-  -webkit-font-smoothing: antialiased;
-  font-size: 1.125em;
-  color: $black;
-  line-height: 1.5em;
-  background: $gray2;
-}
-
-h1, h2, h3 {
-  color: #000;
-}
-
-h1 {
-  font-size: 2.5em
-}
-
-h2 {
-  font-size: 2em
-}
-
-h3 {
-  font-size: 1.5em
-}
-
-a {
-  text-decoration: none;
-  color: #09f;
-}
-
-a:hover {
-  text-decoration: underline;
-}
-
-.actions {
-  display: flex;
-  flex-wrap: nowrap;
-
-  button {
-    font-size: 80%;
-    line-height: 1.5;
-  }
-}
-
-.left {
-  flex-grow: 1;
-  text-align: left;
-}
-
-.right {
-  flex-grow: 1;
-  text-align: right;
-}
-
-.center {
-  flex-grow: 1;
-  text-align: center;
-}
-
-.small {
-  font-size: 80%;
-}
-
-.threshold-control {
-  display: flex;
-  flex-direction: row;
-  flex-wrap: nowrap;
-  width: 100%;
-}
-
-.threshold-control input, .threshold-control span {
-  display: block;
-}
-
-.threshold-control input {
-  flex-grow: 10;
-}
-
-.threshold-control span {
-  flex-grow: 1;
-  text-align: right;
-}
-
-header {
-  position: absolute;
-  top: 0;
-  left: 0;
-  right: 0;
-  height: 50px;
-  display: flex;
-  flow-direction: row;
-  background-color: white;
-
-  .logo {
-    flex-grow: 1;
-    background-image: url('/images/logo.png');
-    background-repeat: no-repeat;
-    background-position: center left;
-    padding-left: 45px;
-    display: inline-block;
-    height: 40px;
-    margin: 5px;
-
-    h1 {
-      font-size: 20px;
-      margin: 5px 10px;
-      color: #666;
-    }
-  }
-
-  a,
-  a:hover {
-    text-decoration: none;
-    color: #666;
-  }
-
-  nav {
-    margin-top: 10px;
-    flex-grow: 2;
-    ul {
-      margin: 0;
-      padding: 0;
-      font-weight: bold;
-      font-size: 14px;
-    }
-    li {
-      margin: 0;
-      list-style: none;
-      display: inline-block;
-      margin-right: 20px;
-      padding-bottom: 10px;
-      box-sizing: border-box;
-      border: none;
-      border-bottom: 3px solid transparent;
-
-      &.active,
-      &.active:hover {
-        border: none;
-        border-bottom: 3px solid $green;
-      }
-
-      &:hover {
-        border-bottom: 3px dotted $green;
-      }
-
-      a,
-      a:hover {
-        padding: 10px;
-        text-decoration: none;
-      }
-    }
-  }
-}
-
-.search-box {
-  padding: 10px;
-  display: flex;
-  flex-direction: row;
-  background-color: $gray1;
-  box-shadow: 0 3px 2px rgba(0, 0, 0, 0.3);
-
-  > div {
-    border-right: 1px solid $gray2;
-    margin-right: 10px;
-    padding-right: 10px;
-  }
-
-  input[type=search] {
-    display: block;
-    flex-grow: 10;
-  }
-}
-
-.empty-list {
-  min-height: 500px;
-  display: flex;
-  flex-direction: column;
-  align-items: center;
-  justify-content: center;
-}
-
-.modal {
-  position: fixed;
-  top: 0;
-  bottom: 0;
-  left: 0;
-  right: 0;
-  z-index: 1000;
-
-  .modal-container {
-    position: fixed;
-    top: 0;
-    bottom: 0;
-    left: 0;
-    right: 0;
-    display: flex;
-    flex-direction: column;
-    align-items: center;
-    justify-content: center;
-    margin: auto;
-    z-index: 2;
-  }
-
-  .backdrop {
-    position: fixed;
-    top: 0;
-    bottom: 0;
-    left: 0;
-    right: 0;
-    background-color: darkgray;
-    opacity: 0.7;
-    z-index: 1;
-  }
-}
-
-.dialog {
-  padding: 15px;
-  background: $white;
-  max-width: 400px;
-  display: block;
-  box-shadow: 5px 5px 10px rgba(0,0,0,0.3);
-
-  .title {
-    background: $gray1;
-    margin: -15px -15px 10px -15px;
-    padding: 10px;
-
-    h1 {
-      display: inline-block;
-      margin: 0;
-      font-size: 16px;
-    }
-
-    button.close {
-      float: right;
-      border: none;
-      background: transparent;
-      font-size: 15px;
-    }
-  }
-
-  .actions {
-    background: $white;
-    margin: 10px -15px -15px -15px;
-    padding: 10px;
-  }
-}
-
-.form-control {
-  label {
-    display: inline-block;
-    width: 100px;
-  }
-}
-
-.playground-controls {
-  display: flex;
-  flex-direction: row;
-  &> div, select {
-    margin: 5px 20px;
-  }
-  span {
-    text-align: left;
-    margin-left: 5px;
-  }
-}
-=======
 @import 'defs';
 @import 'common';
 @import 'layout';
 @import 'errors';
 @import 'projects';
-@import 'playground';
->>>>>>> c0fb73f1
+@import 'playground';