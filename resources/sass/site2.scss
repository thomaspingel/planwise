--- conflicted
+++ resolved
@@ -686,26 +686,6 @@
     }
 }
 
-<<<<<<< HEAD
-
-  .loader {
-    position: absolute;
-    left: 50%;
-    top: 50%;
-    z-index: 1;
-    border: 6px solid #f5f5f5;
-    border-top: 6px solid   #ff7710;
-    border-radius: 50%;
-    width: 42px;
-    height: 42px;
-    -webkit-animation: spin 2s linear infinite;
-    animation: spin 2s linear infinite;
-  }
-
-  @keyframes spin {
-    0% { transform: rotate(0deg); }
-    100% { transform: rotate(360deg); }
-=======
 .leaflet-square-icon-gray {
   border: 1px solid rgba(211, 211, 211, 0.53) !important;
   background: rgba(189, 187, 187, 0.447);
@@ -774,5 +754,23 @@
 
 .options-menu {
    padding: 10px;
->>>>>>> bca1674c
-  }+}
+
+.loader {
+  position: absolute;
+  left: 50%;
+  top: 50%;
+  z-index: 1;
+  border: 6px solid #f5f5f5;
+  border-top: 6px solid   #ff7710;
+  border-radius: 50%;
+  width: 42px;
+  height: 42px;
+  -webkit-animation: spin 2s linear infinite;
+  animation: spin 2s linear infinite;
+}
+
+@keyframes spin {
+  0% { transform: rotate(0deg); }
+  100% { transform: rotate(360deg); }
+}