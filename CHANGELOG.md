--- conflicted
+++ resolved
@@ -2,16 +2,13 @@
 All notable changes to this project will be documented in this file.
 This project adheres to [Semantic Versioning](http://semver.org/).
 
-<<<<<<< HEAD
 ## [Unreleased]
 
-=======
 ## [0.5.1] - 2016-08-30
 ### Fixed
 - Fix two importer related bugs: don't stop importing after the first page; and
   don't update import stats twice when processing the last facility (#188)
 - Fix number formatting in Safari (#193)
->>>>>>> 180b9a05
 
 ## [0.5.0] - 2016-08-30
 ### Added
