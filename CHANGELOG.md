# Change Log
All notable changes to this project will be documented in this file.
This project adheres to [Semantic Versioning](http://semver.org/).

<<<<<<< HEAD
## [Unreleased]
=======
## [0.6.1] - 2016-09-22
### Fixes
- Fix generated share token URL when sending emails (#236)
>>>>>>> c60e350d

## [0.6.0] - 2016-09-19
### New features
- Users can share projects to other users for read-only access. This is done via
  a link which when accessed grants access to the project. The link can be
  shared directly or via email through the UI (#155, #156)
- When a new project is created, the user is presented with a wizard-like UI
  that should guide her through the steps necessary to complete the
  configuration of the project (#150)
- The dataset used in a project is now shown in the "Facilities" tab (#194)
- Experimental, disabled by default due to performance limitations: calculate
  the remaining unsatisfied population from the population layer after
  subtracting the capacity for each facility in the area covered for said
  facility, ie. the isochrone for the current travel time (#187)

### Changes and improvements
- Added a logout button to allow users to sign off the application and the
  InSTEDD platform. Planwise will now also check that the user logged into
  InSTEDD platform matches the session (#119)
- The population density color scale and map legend have been reviewed and
  improved (#199)
- If a dataset is used in a project while it's still importing, an alert will be
  shown to the user (#182)
- Reflect that a dataset import was cancelled by showing the status in the
  datasets list (#195)
- While importing, facilities are now considered too far away from the road
  network if they are separated more than 5km from the nearest node. This is to
  compensate the missing roads in the Kenya OpenStreetMap (#185)

### Fixes
- Properly escape HTML entities in facilities popups (#164)
- Activate FastCGI for Mapserver, improving speed when retrieving the
  demographics layers (#104)
- Use SVG icons instead of PNGs for the empty lists of projects and datasets
  (#197)
- Ignore sites with no facility type while importing (#191)
- Isolated road segments are joined to the road network while running the OSM
  data import (#12)
- Fixed calculation error when computing the total population from the
  demographics rasters due to loss of numeric precision (#128)
- Improved logging and log internal errors in production (#207)

## [0.5.1] - 2016-08-30
### Fixed
- Fix two importer related bugs: don't stop importing after the first page; and
  don't update import stats twice when processing the last facility (#188)
- Fix number formatting in Safari (#193)

## [0.5.0] - 2016-08-30
### Added
- Projects are now owned by users and each user has access to their own projects
  only. A project sharing feature will be added in the next release (#129)
- Projects can now be deleted.
- The system now supports multiple sets of facilities (datasets) which are owned
  by the user who creates them. When creating a project the user is asked to
  choose an existing dataset (#154)
- Facilities on the map are rendered in a different colour depending on their
  type and have an associated popup showing the facility's name and type (#147)
- Region population is shown in project listing and in the project view, along
  with area in km2 and population density (#106)
- Show loading indicator if requesting isochrones takes more than 2 seconds (#140)
- Show a population density legend in the map (#109)

### Changes and improvements
- Isochrones for facilities are now requested incrementally from the server and
  cached client-side, reducing the bandwidth requirements for general use (#78, #139)
- The import process can now calculate isochrones for facilities in parallel,
  reducing the overall importing time (#92)
- Improved the result reporting for a dataset import process. If any errors or
  warnings occurred during the process, this is shown in a summarized view to
  the user (#114)
- Only show valid (with the required fields) Resourcemap collections when
  selecting one for importing to a dataset.
- UI has been reviewed and tweaked in several places for improved usability.
  Changed default font and added icons (#111, #146)
- Map colours and general appearence has been changed to improve readability (#149)
- Facilities more than 1km further away from the nearest road will be ignored
  for isochrone calculation and shown in the map with a different colour (#89)
- Changed wording in facility types filter texts for clarification (#148)
- Added clarification in transport time section indicating that travel time is
  one-way (#148)
- Added Plumatic's Schema to validate data structures. Added several schemas and
  enabled validation in a couple of places.
- Several refactors and code cleanups to keep the code base extensible and
  maintainable.

### Fixed
- Session will not expire after 1 hour and the application will continue to work
  without reloading the page (#72)
- Improved new project validation (#96)
- Stop facilities from disappearing when changing transport time (#103)

## [0.4.0] - 2016-08-02
### The "Good Enough" Release

- Calculate catchment areas for facilities using isochrones over a road network
  from OpenStreetMap.
- Import facilities from InSTEDD's Resourcemap (http://resourcemap.instedd.org).
- Allow filtering facilities by type before showing them on the map.
- Overlay demographics layer with population density over the map.
- Show catchment area for filtered facilities using isochrones at fixed time settings.<|MERGE_RESOLUTION|>--- conflicted
+++ resolved
@@ -2,13 +2,11 @@
 All notable changes to this project will be documented in this file.
 This project adheres to [Semantic Versioning](http://semver.org/).
 
-<<<<<<< HEAD
 ## [Unreleased]
-=======
+
 ## [0.6.1] - 2016-09-22
 ### Fixes
 - Fix generated share token URL when sending emails (#236)
->>>>>>> c60e350d
 
 ## [0.6.0] - 2016-09-19
 ### New features
